--- conflicted
+++ resolved
@@ -109,7 +109,6 @@
 
     return ac_one_tab
 
-<<<<<<< HEAD
 def batch_nnsd_nv(evalss):
     
     fit_errors = None
@@ -132,7 +131,7 @@
         nvs = nv if nvs is None else np.concatenate((nvs,nv),axis=0)
         
     return fit_errors, nnsds, nv_Ls, nvs
-=======
+
 def batch_mean_corr(Xs):
     mean_corr_tab = None
     for X in Xs:
@@ -142,7 +141,6 @@
         mean_corr_tab = mean_corr if mean_corr_tab is None else np.concatenate((mean_corr_tab, mean_corr), axis=0)
 
     return mean_corr_tab
->>>>>>> 58f76b51
 
 if __name__ == '__main__':
     # Print initial message:
@@ -179,11 +177,8 @@
     clusters = flags.getboolean("clusters", True)
     eigenvalues = flags.getboolean("eigenvalues", True)
     autocorrelation = flags.getboolean("autocorrelation", True)
-<<<<<<< HEAD
+    mean_correlation = flags.getboolean("mean_correlation", True)
     nnsd_nv = flags.getboolean("nnsd_nv", True)
-=======
-    mean_correlation = flags.getboolean("mean_correlation", True)
->>>>>>> 58f76b51
     skip_calculated = flags.getboolean("skip_calculated", True)
     
 
@@ -317,7 +312,6 @@
         else:
             nnsd_nv_data = dict()        
 
-<<<<<<< HEAD
             if evs is None:
                 if covs is None:
                     covs = batch_cov(Xs)
@@ -334,17 +328,19 @@
 
             np.savez_compressed(file,**nnsd_nv_data)
         
-       
-=======
+    file = 'mean_correlation.npz'
     if mean_correlation:
         print("Caluclating average correlation ...")
-        mean_corr_data = dict()
-        mean_corr_data["Ts"] = Ts
-        mean_corr_data["mean_correlation"] = batch_mean_corr(Xs)
-        np.savez_compressed("mean_correlation.npz", **mean_corr_data)
-
-
->>>>>>> 58f76b51
+        if os.path.exists(file) and skip_calculated:
+             print('file found, skipping...')
+        else:
+            mean_corr_data = dict()
+            mean_corr_data["Ts"] = Ts
+            mean_corr_data["mean_correlation"] = batch_mean_corr(Xs)
+            np.savez_compressed(file, **mean_corr_data)
+
+
+
     # np.savez_compressed('output.npz',**output_data)
     # truncate the extension of the connectome filename
     # connectome_name_wo_ext = os.path.splitext(connectome_name)[0]
